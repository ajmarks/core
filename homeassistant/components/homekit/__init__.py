"""Support for Apple HomeKit."""
import asyncio
import ipaddress
import logging
from typing import Callable

from aiohttp import web
import voluptuous as vol

from homeassistant.components import zeroconf
from homeassistant.components.binary_sensor import (
    DEVICE_CLASS_BATTERY_CHARGING,
    DEVICE_CLASS_MOTION,
    DOMAIN as BINARY_SENSOR_DOMAIN,
)
from homeassistant.components.camera import DOMAIN as CAMERA_DOMAIN
from homeassistant.components.http import HomeAssistantView
from homeassistant.components.sensor import DOMAIN as SENSOR_DOMAIN
from homeassistant.config_entries import SOURCE_IMPORT, ConfigEntry
from homeassistant.const import (
    ATTR_BATTERY_CHARGING,
    ATTR_BATTERY_LEVEL,
    ATTR_ENTITY_ID,
    ATTR_SERVICE,
    CONF_IP_ADDRESS,
    CONF_NAME,
    CONF_PORT,
    DEVICE_CLASS_BATTERY,
    EVENT_HOMEASSISTANT_STARTED,
    EVENT_HOMEASSISTANT_STOP,
)
from homeassistant.core import CALLBACK_TYPE, CoreState, HomeAssistant, callback
from homeassistant.exceptions import ConfigEntryNotReady, Unauthorized
from homeassistant.helpers import device_registry, entity_registry
import homeassistant.helpers.config_validation as cv
from homeassistant.helpers.entityfilter import (
    BASE_FILTER_SCHEMA,
    CONF_EXCLUDE_DOMAINS,
    CONF_EXCLUDE_ENTITIES,
    CONF_INCLUDE_DOMAINS,
    CONF_INCLUDE_ENTITIES,
    convert_filter,
)
from homeassistant.loader import async_get_integration
from homeassistant.util import get_local_ip

from .accessories import get_accessory
from .aidmanager import AccessoryAidStorage
from .const import (
    AID_STORAGE,
    ATTR_DISPLAY_NAME,
    ATTR_INTERGRATION,
    ATTR_MANUFACTURER,
    ATTR_MODEL,
    ATTR_SOFTWARE_VERSION,
    ATTR_VALUE,
    BRIDGE_NAME,
    BRIDGE_SERIAL_NUMBER,
    CONF_ADVERTISE_IP,
    CONF_AUTO_START,
    CONF_ENTITY_CONFIG,
    CONF_ENTRY_INDEX,
    CONF_FILTER,
    CONF_LINKED_BATTERY_CHARGING_SENSOR,
    CONF_LINKED_BATTERY_SENSOR,
    CONF_LINKED_MOTION_SENSOR,
    CONF_SAFE_MODE,
    CONFIG_OPTIONS,
    DEFAULT_AUTO_START,
    DEFAULT_PORT,
    DEFAULT_SAFE_MODE,
    DOMAIN,
    EVENT_HOMEKIT_CHANGED,
    HOMEKIT,
    HOMEKIT_PAIRING_QR,
    HOMEKIT_PAIRING_QR_SECRET,
    SERVICE_HOMEKIT_RESET_ACCESSORY,
    SERVICE_HOMEKIT_START,
    SHUTDOWN_TIMEOUT,
    STATUS_READY,
    STATUS_RUNNING,
    STATUS_STOPPED,
    STATUS_WAIT,
    UNDO_UPDATE_LISTENER,
)
from .util import (
    dismiss_setup_message,
    get_persist_fullpath_for_entry_id,
    migrate_filesystem_state_data_for_primary_imported_entry_id,
    port_is_available,
    remove_state_files_for_entry_id,
    show_setup_message,
    validate_entity_config,
)

_LOGGER = logging.getLogger(__name__)

MAX_DEVICES = 150


PLATFORMS = ["switch"]


def _has_all_unique_names_and_ports(bridges):
    """Validate that each homekit bridge configured has a unique name."""
    names = [bridge[CONF_NAME] for bridge in bridges]
    ports = [bridge[CONF_PORT] for bridge in bridges]
    vol.Schema(vol.Unique())(names)
    vol.Schema(vol.Unique())(ports)
    return bridges


BRIDGE_SCHEMA = vol.Schema(
    {
        vol.Optional(CONF_NAME, default=BRIDGE_NAME): vol.All(
            cv.string, vol.Length(min=3, max=25)
        ),
        vol.Optional(CONF_PORT, default=DEFAULT_PORT): cv.port,
        vol.Optional(CONF_IP_ADDRESS): vol.All(ipaddress.ip_address, cv.string),
        vol.Optional(CONF_ADVERTISE_IP): vol.All(ipaddress.ip_address, cv.string),
        vol.Optional(CONF_AUTO_START, default=DEFAULT_AUTO_START): cv.boolean,
        vol.Optional(CONF_SAFE_MODE, default=DEFAULT_SAFE_MODE): cv.boolean,
        vol.Optional(CONF_FILTER, default={}): BASE_FILTER_SCHEMA,
        vol.Optional(CONF_ENTITY_CONFIG, default={}): validate_entity_config,
    },
    extra=vol.ALLOW_EXTRA,
)

CONFIG_SCHEMA = vol.Schema(
    {DOMAIN: vol.All(cv.ensure_list, [BRIDGE_SCHEMA], _has_all_unique_names_and_ports)},
    extra=vol.ALLOW_EXTRA,
)


RESET_ACCESSORY_SERVICE_SCHEMA = vol.Schema(
    {vol.Required(ATTR_ENTITY_ID): cv.entity_ids}
)


async def async_setup(hass: HomeAssistant, config: dict):
    """Set up the HomeKit from yaml."""

    hass.data.setdefault(DOMAIN, {})

    _async_register_events_and_services(hass)

    if DOMAIN not in config:
        return True

    current_entries = hass.config_entries.async_entries(DOMAIN)

    entries_by_name = {entry.data[CONF_NAME]: entry for entry in current_entries}

    for index, conf in enumerate(config[DOMAIN]):
        bridge_name = conf[CONF_NAME]

        if (
            bridge_name in entries_by_name
            and entries_by_name[bridge_name].source == SOURCE_IMPORT
        ):
            entry = entries_by_name[bridge_name]
            # If they alter the yaml config we import the changes
            # since there currently is no practical way to support
            # all the options in the UI at this time.
            data = conf.copy()
            options = {}
            for key in CONFIG_OPTIONS:
                options[key] = data[key]
                del data[key]

            hass.config_entries.async_update_entry(entry, data=data, options=options)
            continue

        conf[CONF_ENTRY_INDEX] = index
        hass.async_create_task(
            hass.config_entries.flow.async_init(
                DOMAIN, context={"source": SOURCE_IMPORT}, data=conf,
            )
        )

    return True


async def async_setup_entry(hass: HomeAssistant, entry: ConfigEntry):
    """Set up HomeKit from a config entry."""
    _async_import_options_from_data_if_missing(hass, entry)

    conf = entry.data
    options = entry.options

    name = conf[CONF_NAME]
    port = conf[CONF_PORT]
    _LOGGER.debug("Begin setup HomeKit for %s", name)

    # If the previous instance hasn't cleaned up yet
    # we need to wait a bit
    if not await hass.async_add_executor_job(port_is_available, port):
        _LOGGER.warning("The local port %s is in use.", port)
        raise ConfigEntryNotReady

    if CONF_ENTRY_INDEX in conf and conf[CONF_ENTRY_INDEX] == 0:
        _LOGGER.debug("Migrating legacy HomeKit data for %s", name)
        hass.async_add_executor_job(
            migrate_filesystem_state_data_for_primary_imported_entry_id,
            hass,
            entry.entry_id,
        )

    aid_storage = AccessoryAidStorage(hass, entry.entry_id)

    await aid_storage.async_initialize()
    # ip_address and advertise_ip are yaml only
    ip_address = conf.get(CONF_IP_ADDRESS)
    advertise_ip = conf.get(CONF_ADVERTISE_IP)

    entity_config = options.get(CONF_ENTITY_CONFIG, {}).copy()
    auto_start = options.get(CONF_AUTO_START, DEFAULT_AUTO_START)
    safe_mode = options.get(CONF_SAFE_MODE, DEFAULT_SAFE_MODE)
    entity_filter = convert_filter(
        options.get(
            CONF_FILTER,
            {
                CONF_INCLUDE_DOMAINS: [],
                CONF_EXCLUDE_DOMAINS: [],
                CONF_INCLUDE_ENTITIES: [],
                CONF_EXCLUDE_ENTITIES: [],
            },
        )
    )

    homekit = HomeKit(
        hass,
        name,
        port,
        ip_address,
        entity_filter,
        entity_config,
        safe_mode,
        advertise_ip,
        entry,
    )
<<<<<<< HEAD
    zeroconf_instance = await zeroconf.async_get_instance(hass)
    await hass.async_add_executor_job(homekit.setup, zeroconf_instance)
=======
    await homekit.async_setup()
    await hass.async_add_executor_job(homekit.setup)
    await homekit.async_setup_zeroconf()
>>>>>>> e189280c

    undo_listener = entry.add_update_listener(_async_update_listener)

    hass.data[DOMAIN][entry.entry_id] = {
        AID_STORAGE: aid_storage,
        HOMEKIT: homekit,
        UNDO_UPDATE_LISTENER: undo_listener,
    }

    for component in PLATFORMS:
        hass.async_create_task(
            hass.config_entries.async_forward_entry_setup(entry, component)
        )

    if hass.state == CoreState.running:
        await homekit.async_start()
    elif auto_start:
        hass.bus.async_listen_once(EVENT_HOMEASSISTANT_STARTED, homekit.async_start)

    return True


async def _async_update_listener(hass: HomeAssistant, entry: ConfigEntry):
    """Handle options update."""
    if entry.source == SOURCE_IMPORT:
        return
    await hass.config_entries.async_reload(entry.entry_id)


async def async_unload_entry(hass: HomeAssistant, entry: ConfigEntry):
    """Unload a config entry."""

    dismiss_setup_message(hass, entry.entry_id)

    hass.data[DOMAIN][entry.entry_id][UNDO_UPDATE_LISTENER]()

    homekit = hass.data[DOMAIN][entry.entry_id][HOMEKIT]

    unload_ok = all(
        await asyncio.gather(
            *[
                hass.config_entries.async_forward_entry_unload(entry, component)
                for component in PLATFORMS
            ]
        )
    )

    stop_ok = True
    if homekit.status == STATUS_RUNNING:
        stop_ok = await homekit.async_stop()

    for _ in range(0, SHUTDOWN_TIMEOUT):
        if not await hass.async_add_executor_job(
            port_is_available, entry.data[CONF_PORT]
        ):
            _LOGGER.info("Waiting for the HomeKit server to shutdown.")
            await asyncio.sleep(1)

    if stop_ok and unload_ok:
        hass.data[DOMAIN].pop(entry.entry_id)
        return True

    return False


async def async_remove_entry(hass: HomeAssistant, entry: ConfigEntry):
    """Remove a config entry."""
    return await hass.async_add_executor_job(
        remove_state_files_for_entry_id, hass, entry.entry_id
    )


@callback
def _async_import_options_from_data_if_missing(hass: HomeAssistant, entry: ConfigEntry):
    options = dict(entry.options)
    data = dict(entry.data)
    modified = False
    for importable_option in CONFIG_OPTIONS:
        if importable_option not in entry.options and importable_option in entry.data:
            options[importable_option] = entry.data[importable_option]
            del data[importable_option]
            modified = True

    if modified:
        hass.config_entries.async_update_entry(entry, data=data, options=options)


@callback
def _async_register_events_and_services(hass: HomeAssistant):
    """Register events and services for HomeKit."""

    hass.http.register_view(HomeKitPairingQRView)

    def handle_homekit_reset_accessory(service):
        """Handle start HomeKit service call."""
        for entry_id in hass.data[DOMAIN]:
            if HOMEKIT not in hass.data[DOMAIN][entry_id]:
                continue
            homekit = hass.data[DOMAIN][entry_id][HOMEKIT]
            if homekit.status != STATUS_RUNNING:
                _LOGGER.warning(
                    "HomeKit is not running. Either it is waiting to be "
                    "started or has been stopped."
                )
                continue

            entity_ids = service.data.get("entity_id")
            homekit.reset_accessories(entity_ids)

    hass.services.async_register(
        DOMAIN,
        SERVICE_HOMEKIT_RESET_ACCESSORY,
        handle_homekit_reset_accessory,
        schema=RESET_ACCESSORY_SERVICE_SCHEMA,
    )

    @callback
    def async_describe_logbook_event(event):
        """Describe a logbook event."""
        data = event.data
        entity_id = data.get(ATTR_ENTITY_ID)
        value = data.get(ATTR_VALUE)

        value_msg = f" to {value}" if value else ""
        message = f"send command {data[ATTR_SERVICE]}{value_msg} for {data[ATTR_DISPLAY_NAME]}"

        return {
            "name": "HomeKit",
            "message": message,
            "entity_id": entity_id,
        }

    hass.components.logbook.async_describe_event(
        DOMAIN, EVENT_HOMEKIT_CHANGED, async_describe_logbook_event
    )

    async def async_handle_homekit_service_start(service):
        """Handle start HomeKit service call."""
        for entry_id in hass.data[DOMAIN]:
            if HOMEKIT not in hass.data[DOMAIN][entry_id]:
                continue
            homekit = hass.data[DOMAIN][entry_id][HOMEKIT]
            if homekit.status != STATUS_READY:
                _LOGGER.warning(
                    "HomeKit is not ready. Either it is already running or has "
                    "been stopped."
                )
                continue
            await homekit.async_start()

    hass.services.async_register(
        DOMAIN, SERVICE_HOMEKIT_START, async_handle_homekit_service_start
    )


class HomeKit:
    """Class to handle all actions between HomeKit and Home Assistant."""

    def __init__(
        self,
        hass,
        name,
        port,
        ip_address,
        entity_filter,
        entity_config,
        safe_mode,
        advertise_ip=None,
        config_entry=None,
    ):
        """Initialize a HomeKit object."""
        self.hass = hass
        self._name = name
        self._port = port
        self._ip_address = ip_address
        self._filter = entity_filter
        self._config = entity_config
        self._safe_mode = safe_mode
        self._advertise_ip = advertise_ip
        self._config_entry = config_entry
        self._entry_id = config_entry.entry_id
        self._bridge_status_listeners = []
        self.status = None
        self.bridge = None
        self.driver = None
        self._bridge_lock = None

<<<<<<< HEAD
    def setup(self, zeroconf_instance):
=======
    async def async_setup(self):
        """Set up async lock."""
        self._bridge_lock = asyncio.Lock()

    def setup(self):
>>>>>>> e189280c
        """Set up bridge and accessory driver."""
        # pylint: disable=import-outside-toplevel
        from .accessories import HomeBridge, HomeDriver

        self._bridge_lock = asyncio.Lock()
        self._async_update_bridge_status(STATUS_READY)
        self.hass.bus.async_listen_once(EVENT_HOMEASSISTANT_STOP, self.async_stop)
        ip_addr = self._ip_address or get_local_ip()
        persist_file = get_persist_fullpath_for_entry_id(self.hass, self._entry_id)

        self.driver = HomeDriver(
            self.hass,
            self._entry_id,
            self._name,
            address=ip_addr,
            port=self._port,
            persist_file=persist_file,
            advertised_address=self._advertise_ip,
            zeroconf_instance=zeroconf_instance,
        )

        self.bridge = HomeBridge(self.hass, self.driver, self._name)
        if self._safe_mode:
            _LOGGER.debug("Safe_mode selected for %s", self._name)
            self.driver.safe_mode = True

    def reset_accessories(self, entity_ids):
        """Reset the accessory to load the latest configuration."""
        aid_storage = self.hass.data[DOMAIN][self._entry_id][AID_STORAGE]
        removed = []
        for entity_id in entity_ids:
            aid = aid_storage.get_or_allocate_aid_for_entity_id(entity_id)
            if aid not in self.bridge.accessories:
                _LOGGER.warning(
                    "Could not reset accessory. entity_id not found %s", entity_id
                )
                continue
            acc = self.remove_bridge_accessory(aid)
            removed.append(acc)
        self.driver.config_changed()

        for acc in removed:
            self.bridge.add_accessory(acc)
        self.driver.config_changed()

    def add_bridge_accessory(self, state):
        """Try adding accessory to bridge if configured beforehand."""
        if not self._filter(state.entity_id):
            return

        # The bridge itself counts as an accessory
        if len(self.bridge.accessories) + 1 >= MAX_DEVICES:
            _LOGGER.warning(
                "Cannot add %s as this would exceeded the %d device limit. Consider using the filter option.",
                state.entity_id,
                MAX_DEVICES,
            )
            return

        aid = self.hass.data[DOMAIN][self._entry_id][
            AID_STORAGE
        ].get_or_allocate_aid_for_entity_id(state.entity_id)
        conf = self._config.pop(state.entity_id, {})
        # If an accessory cannot be created or added due to an exception
        # of any kind (usually in pyhap) it should not prevent
        # the rest of the accessories from being created
        try:
            acc = get_accessory(self.hass, self.driver, state, aid, conf)
            if acc is not None:
                self.bridge.add_accessory(acc)
        except Exception:  # pylint: disable=broad-except
            _LOGGER.exception(
                "Failed to create a HomeKit accessory for %s", state.entity_id
            )

    def remove_bridge_accessory(self, aid):
        """Try adding accessory to bridge if configured beforehand."""
        acc = None
        if aid in self.bridge.accessories:
            acc = self.bridge.accessories.pop(aid)
        return acc

    async def async_start(self, *args):
        """Start the accessory driver."""

        async with self._bridge_lock:
            if self.status != STATUS_READY:
                return
            self._async_update_bridge_status(STATUS_WAIT)

        ent_reg = await entity_registry.async_get_registry(self.hass)
        dev_reg = await device_registry.async_get_registry(self.hass)

        device_lookup = ent_reg.async_get_device_class_lookup(
            {
                (BINARY_SENSOR_DOMAIN, DEVICE_CLASS_BATTERY_CHARGING),
                (BINARY_SENSOR_DOMAIN, DEVICE_CLASS_MOTION),
                (SENSOR_DOMAIN, DEVICE_CLASS_BATTERY),
            }
        )

        bridged_states = []
        for state in self.hass.states.async_all():
            if not self._filter(state.entity_id):
                continue

            ent_reg_ent = ent_reg.async_get(state.entity_id)
            if ent_reg_ent:
                await self._async_set_device_info_attributes(
                    ent_reg_ent, dev_reg, state.entity_id
                )
                self._async_configure_linked_sensors(ent_reg_ent, device_lookup, state)

            bridged_states.append(state)

        self._async_purge_old_bridges(dev_reg)
        await self.hass.async_add_executor_job(self._start, bridged_states)

    @callback
    def _async_purge_old_bridges(self, dev_reg):
        """Purge bridges that exist from failed pairing or manual resets."""
        devices_to_purge = []
        formatted_mac = device_registry.format_mac(self.driver.state.mac)
        connection = (device_registry.CONNECTION_NETWORK_MAC, formatted_mac)
        identifier = (DOMAIN, self._entry_id, BRIDGE_SERIAL_NUMBER)
        for entry in dev_reg.devices.values():
            if self._entry_id in entry.config_entries and (
                identifier not in entry.identifiers
                or connection not in entry.connections
            ):
                devices_to_purge.append(entry.id)
                continue

        for device_id in devices_to_purge:
            dev_reg.async_remove_device(device_id)

    def _start(self, bridged_states):
        from . import (  # noqa: F401 pylint: disable=unused-import, import-outside-toplevel
            type_cameras,
            type_covers,
            type_fans,
            type_lights,
            type_locks,
            type_media_players,
            type_security_systems,
            type_sensors,
            type_switches,
            type_thermostats,
        )

        for state in bridged_states:
            self.add_bridge_accessory(state)

        self.driver.add_accessory(self.bridge)

        if not self.driver.state.paired:
            show_setup_message(
                self.hass,
                self._entry_id,
                self._name,
                self.driver.state.pincode,
                self.bridge.xhm_uri(),
            )

        _LOGGER.debug("Driver start for %s", self._name)
        self.hass.add_job(self.driver.start)
        self._async_update_bridge_status(STATUS_RUNNING)

    async def async_stop(self, *args):
        """Stop the accessory driver."""
        async with self._bridge_lock:
            if self.status != STATUS_RUNNING:
                return
            self._async_update_bridge_status(STATUS_STOPPED)
        _LOGGER.debug("Driver stop for %s", self._name)
        self.hass.add_job(self.driver.stop)

    @callback
    def _async_configure_linked_sensors(self, ent_reg_ent, device_lookup, state):
        if (
            ent_reg_ent is None
            or ent_reg_ent.device_id is None
            or ent_reg_ent.device_id not in device_lookup
            or ent_reg_ent.device_class
            in (DEVICE_CLASS_BATTERY_CHARGING, DEVICE_CLASS_BATTERY)
        ):
            return

        if ATTR_BATTERY_CHARGING not in state.attributes:
            battery_charging_binary_sensor_entity_id = device_lookup[
                ent_reg_ent.device_id
            ].get((BINARY_SENSOR_DOMAIN, DEVICE_CLASS_BATTERY_CHARGING))
            if battery_charging_binary_sensor_entity_id:
                self._config.setdefault(state.entity_id, {}).setdefault(
                    CONF_LINKED_BATTERY_CHARGING_SENSOR,
                    battery_charging_binary_sensor_entity_id,
                )

        if ATTR_BATTERY_LEVEL not in state.attributes:
            battery_sensor_entity_id = device_lookup[ent_reg_ent.device_id].get(
                (SENSOR_DOMAIN, DEVICE_CLASS_BATTERY)
            )
            if battery_sensor_entity_id:
                self._config.setdefault(state.entity_id, {}).setdefault(
                    CONF_LINKED_BATTERY_SENSOR, battery_sensor_entity_id
                )

        if state.entity_id.startswith(f"{CAMERA_DOMAIN}."):
            motion_binary_sensor_entity_id = device_lookup[ent_reg_ent.device_id].get(
                (BINARY_SENSOR_DOMAIN, DEVICE_CLASS_MOTION)
            )
            if motion_binary_sensor_entity_id:
                self._config.setdefault(state.entity_id, {}).setdefault(
                    CONF_LINKED_MOTION_SENSOR, motion_binary_sensor_entity_id,
                )

    async def _async_set_device_info_attributes(self, ent_reg_ent, dev_reg, entity_id):
        """Set attributes that will be used for homekit device info."""
        ent_cfg = self._config.setdefault(entity_id, {})
        if ent_reg_ent.device_id:
            dev_reg_ent = dev_reg.async_get(ent_reg_ent.device_id)
            if dev_reg_ent is not None:
                # Handle missing devices
                if dev_reg_ent.manufacturer:
                    ent_cfg[ATTR_MANUFACTURER] = dev_reg_ent.manufacturer
                if dev_reg_ent.model:
                    ent_cfg[ATTR_MODEL] = dev_reg_ent.model
                if dev_reg_ent.sw_version:
                    ent_cfg[ATTR_SOFTWARE_VERSION] = dev_reg_ent.sw_version
        if ATTR_MANUFACTURER not in ent_cfg:
            integration = await async_get_integration(self.hass, ent_reg_ent.platform)
            ent_cfg[ATTR_INTERGRATION] = integration.name

    @callback
    def async_add_bridge_status_listener(
        self, update_callback: CALLBACK_TYPE
    ) -> Callable[[], None]:
        """Listen for bridge status updates."""
        self._bridge_status_listeners.append(update_callback)

        @callback
        def remove_listener() -> None:
            """Remove bridge status listener."""
            self.async_remove_bridge_status_listener(update_callback)

        return remove_listener

    @callback
    def async_remove_remote_key_listener(self, update_callback: CALLBACK_TYPE) -> None:
        """Remove bridge status listener."""
        self._bridge_status_listeners.remove(update_callback)

    @callback
    def _async_update_bridge_status(self, new_status):
        """Update listeners with bridge status."""
        self.status = new_status
        for update_callback in self._bridge_status_listeners:
            update_callback(self.status)


class HomeKitPairingQRView(HomeAssistantView):
    """Display the homekit pairing code at a protected url."""

    url = "/api/homekit/pairingqr"
    name = "api:homekit:pairingqr"
    requires_auth = False

    # pylint: disable=no-self-use
    async def get(self, request):
        """Retrieve the pairing QRCode image."""
        if not request.query_string:
            raise Unauthorized()
        entry_id, secret = request.query_string.split("-")

        if (
            entry_id not in request.app["hass"].data[DOMAIN]
            or secret
            != request.app["hass"].data[DOMAIN][entry_id][HOMEKIT_PAIRING_QR_SECRET]
        ):
            raise Unauthorized()
        return web.Response(
            body=request.app["hass"].data[DOMAIN][entry_id][HOMEKIT_PAIRING_QR],
            content_type="image/svg+xml",
        )<|MERGE_RESOLUTION|>--- conflicted
+++ resolved
@@ -239,14 +239,9 @@
         advertise_ip,
         entry,
     )
-<<<<<<< HEAD
+    await homekit.async_setup()
     zeroconf_instance = await zeroconf.async_get_instance(hass)
     await hass.async_add_executor_job(homekit.setup, zeroconf_instance)
-=======
-    await homekit.async_setup()
-    await hass.async_add_executor_job(homekit.setup)
-    await homekit.async_setup_zeroconf()
->>>>>>> e189280c
 
     undo_listener = entry.add_update_listener(_async_update_listener)
 
@@ -434,15 +429,11 @@
         self.driver = None
         self._bridge_lock = None
 
-<<<<<<< HEAD
-    def setup(self, zeroconf_instance):
-=======
     async def async_setup(self):
         """Set up async lock."""
         self._bridge_lock = asyncio.Lock()
 
-    def setup(self):
->>>>>>> e189280c
+    def setup(self, zeroconf_instance):
         """Set up bridge and accessory driver."""
         # pylint: disable=import-outside-toplevel
         from .accessories import HomeBridge, HomeDriver
