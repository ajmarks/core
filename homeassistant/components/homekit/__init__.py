"""Support for Apple HomeKit."""
import asyncio
import ipaddress
import logging
from typing import Callable

from aiohttp import web
from pyhap.const import __version__ as pyhap_version
import voluptuous as vol

from homeassistant.components import zeroconf
from homeassistant.components.binary_sensor import (
    DEVICE_CLASS_BATTERY_CHARGING,
    DEVICE_CLASS_MOTION,
    DOMAIN as BINARY_SENSOR_DOMAIN,
)
from homeassistant.components.camera import DOMAIN as CAMERA_DOMAIN
from homeassistant.components.http import HomeAssistantView
from homeassistant.components.sensor import DOMAIN as SENSOR_DOMAIN
from homeassistant.config_entries import SOURCE_IMPORT, ConfigEntry
from homeassistant.const import (
    ATTR_BATTERY_CHARGING,
    ATTR_BATTERY_LEVEL,
    ATTR_ENTITY_ID,
    ATTR_SERVICE,
    CONF_IP_ADDRESS,
    CONF_NAME,
    CONF_PORT,
    DEVICE_CLASS_BATTERY,
    EVENT_HOMEASSISTANT_STARTED,
    EVENT_HOMEASSISTANT_STOP,
)
from homeassistant.core import CALLBACK_TYPE, CoreState, HomeAssistant, callback
from homeassistant.exceptions import ConfigEntryNotReady, Unauthorized
from homeassistant.helpers import device_registry, entity_registry
import homeassistant.helpers.config_validation as cv
from homeassistant.helpers.entityfilter import (
    BASE_FILTER_SCHEMA,
    CONF_EXCLUDE_DOMAINS,
    CONF_EXCLUDE_ENTITIES,
    CONF_INCLUDE_DOMAINS,
    CONF_INCLUDE_ENTITIES,
    convert_filter,
)
from homeassistant.loader import async_get_integration
from homeassistant.util import get_local_ip

from .accessories import get_accessory
from .aidmanager import AccessoryAidStorage
from .const import (
    AID_STORAGE,
    ATTR_DISPLAY_NAME,
    ATTR_INTERGRATION,
    ATTR_MANUFACTURER,
    ATTR_MODEL,
    ATTR_SOFTWARE_VERSION,
    ATTR_VALUE,
    BRIDGE_NAME,
    BRIDGE_SERIAL_NUMBER,
    CONF_ADVERTISE_IP,
    CONF_AUTO_START,
    CONF_ENTITY_CONFIG,
    CONF_ENTRY_INDEX,
    CONF_FILTER,
    CONF_LINKED_BATTERY_CHARGING_SENSOR,
    CONF_LINKED_BATTERY_SENSOR,
    CONF_LINKED_MOTION_SENSOR,
    CONF_SAFE_MODE,
    CONFIG_OPTIONS,
    DEFAULT_AUTO_START,
    DEFAULT_PORT,
    DEFAULT_SAFE_MODE,
    DOMAIN,
    EVENT_HOMEKIT_CHANGED,
    HOMEKIT,
    HOMEKIT_PAIRING_QR,
    HOMEKIT_PAIRING_QR_SECRET,
    SERVICE_HOMEKIT_RESET_ACCESSORY,
    SERVICE_HOMEKIT_START,
    SHUTDOWN_TIMEOUT,
    STATUS_READY,
    STATUS_RUNNING,
    STATUS_STOPPED,
    STATUS_WAIT,
    UNDO_UPDATE_LISTENER,
)
from .util import (
    dismiss_setup_message,
    get_persist_fullpath_for_entry_id,
    migrate_filesystem_state_data_for_primary_imported_entry_id,
    port_is_available,
    remove_state_files_for_entry_id,
    show_setup_message,
    validate_entity_config,
)

_LOGGER = logging.getLogger(__name__)

MAX_DEVICES = 150


PLATFORMS = ["switch"]


def _has_all_unique_names_and_ports(bridges):
    """Validate that each homekit bridge configured has a unique name."""
    names = [bridge[CONF_NAME] for bridge in bridges]
    ports = [bridge[CONF_PORT] for bridge in bridges]
    vol.Schema(vol.Unique())(names)
    vol.Schema(vol.Unique())(ports)
    return bridges


BRIDGE_SCHEMA = vol.Schema(
    {
        vol.Optional(CONF_NAME, default=BRIDGE_NAME): vol.All(
            cv.string, vol.Length(min=3, max=25)
        ),
        vol.Optional(CONF_PORT, default=DEFAULT_PORT): cv.port,
        vol.Optional(CONF_IP_ADDRESS): vol.All(ipaddress.ip_address, cv.string),
        vol.Optional(CONF_ADVERTISE_IP): vol.All(ipaddress.ip_address, cv.string),
        vol.Optional(CONF_AUTO_START, default=DEFAULT_AUTO_START): cv.boolean,
        vol.Optional(CONF_SAFE_MODE, default=DEFAULT_SAFE_MODE): cv.boolean,
        vol.Optional(CONF_FILTER, default={}): BASE_FILTER_SCHEMA,
        vol.Optional(CONF_ENTITY_CONFIG, default={}): validate_entity_config,
    },
    extra=vol.ALLOW_EXTRA,
)

CONFIG_SCHEMA = vol.Schema(
    {DOMAIN: vol.All(cv.ensure_list, [BRIDGE_SCHEMA], _has_all_unique_names_and_ports)},
    extra=vol.ALLOW_EXTRA,
)


RESET_ACCESSORY_SERVICE_SCHEMA = vol.Schema(
    {vol.Required(ATTR_ENTITY_ID): cv.entity_ids}
)


async def async_setup(hass: HomeAssistant, config: dict):
    """Set up the HomeKit from yaml."""

    hass.data.setdefault(DOMAIN, {})

    _async_register_events_and_services(hass)

    if DOMAIN not in config:
        return True

    current_entries = hass.config_entries.async_entries(DOMAIN)

    entries_by_name = {entry.data[CONF_NAME]: entry for entry in current_entries}

    for index, conf in enumerate(config[DOMAIN]):
        bridge_name = conf[CONF_NAME]

        if (
            bridge_name in entries_by_name
            and entries_by_name[bridge_name].source == SOURCE_IMPORT
        ):
            entry = entries_by_name[bridge_name]
            # If they alter the yaml config we import the changes
            # since there currently is no practical way to support
            # all the options in the UI at this time.
            data = conf.copy()
            options = {}
            for key in CONFIG_OPTIONS:
                options[key] = data[key]
                del data[key]

            hass.config_entries.async_update_entry(entry, data=data, options=options)
            continue

        conf[CONF_ENTRY_INDEX] = index
        hass.async_create_task(
            hass.config_entries.flow.async_init(
                DOMAIN, context={"source": SOURCE_IMPORT}, data=conf,
            )
        )

    return True


async def async_setup_entry(hass: HomeAssistant, entry: ConfigEntry):
    """Set up HomeKit from a config entry."""
    _async_import_options_from_data_if_missing(hass, entry)

    conf = entry.data
    options = entry.options

    name = conf[CONF_NAME]
    port = conf[CONF_PORT]
    _LOGGER.debug("Begin setup HomeKit for %s", name)

    # If the previous instance hasn't cleaned up yet
    # we need to wait a bit
    if not await hass.async_add_executor_job(port_is_available, port):
        _LOGGER.warning("The local port %s is in use.", port)
        raise ConfigEntryNotReady

    if CONF_ENTRY_INDEX in conf and conf[CONF_ENTRY_INDEX] == 0:
        _LOGGER.debug("Migrating legacy HomeKit data for %s", name)
        hass.async_add_executor_job(
            migrate_filesystem_state_data_for_primary_imported_entry_id,
            hass,
            entry.entry_id,
        )

    aid_storage = AccessoryAidStorage(hass, entry.entry_id)

    await aid_storage.async_initialize()
    # ip_address and advertise_ip are yaml only
    ip_address = conf.get(CONF_IP_ADDRESS)
    advertise_ip = conf.get(CONF_ADVERTISE_IP)

    entity_config = options.get(CONF_ENTITY_CONFIG, {}).copy()
    auto_start = options.get(CONF_AUTO_START, DEFAULT_AUTO_START)
    safe_mode = options.get(CONF_SAFE_MODE, DEFAULT_SAFE_MODE)
    entity_filter = convert_filter(
        options.get(
            CONF_FILTER,
            {
                CONF_INCLUDE_DOMAINS: [],
                CONF_EXCLUDE_DOMAINS: [],
                CONF_INCLUDE_ENTITIES: [],
                CONF_EXCLUDE_ENTITIES: [],
            },
        )
    )

    homekit = HomeKit(
        hass,
        name,
        port,
        ip_address,
        entity_filter,
        entity_config,
        safe_mode,
        advertise_ip,
<<<<<<< HEAD
        entry.entry_id,
=======
        interface_choice,
        entry,
>>>>>>> b67f91e2
    )
    zeroconf_instance = await zeroconf.async_get_instance(hass)
    await hass.async_add_executor_job(homekit.setup, zeroconf_instance)

    undo_listener = entry.add_update_listener(_async_update_listener)

    hass.data[DOMAIN][entry.entry_id] = {
        AID_STORAGE: aid_storage,
        HOMEKIT: homekit,
        UNDO_UPDATE_LISTENER: undo_listener,
    }

    for component in PLATFORMS:
        hass.async_create_task(
            hass.config_entries.async_forward_entry_setup(entry, component)
        )

    if hass.state == CoreState.running:
        await homekit.async_start()
    elif auto_start:
        hass.bus.async_listen_once(EVENT_HOMEASSISTANT_STARTED, homekit.async_start)

    return True


async def _async_update_listener(hass: HomeAssistant, entry: ConfigEntry):
    """Handle options update."""
    if entry.source == SOURCE_IMPORT:
        return
    await hass.config_entries.async_reload(entry.entry_id)


async def async_unload_entry(hass: HomeAssistant, entry: ConfigEntry):
    """Unload a config entry."""

    dismiss_setup_message(hass, entry.entry_id)

    hass.data[DOMAIN][entry.entry_id][UNDO_UPDATE_LISTENER]()

    homekit = hass.data[DOMAIN][entry.entry_id][HOMEKIT]

    unload_ok = all(
        await asyncio.gather(
            *[
                hass.config_entries.async_forward_entry_unload(entry, component)
                for component in PLATFORMS
            ]
        )
    )

    stop_ok = True
    if homekit.status == STATUS_RUNNING:
        stop_ok = await homekit.async_stop()

    for _ in range(0, SHUTDOWN_TIMEOUT):
        if not await hass.async_add_executor_job(
            port_is_available, entry.data[CONF_PORT]
        ):
            _LOGGER.info("Waiting for the HomeKit server to shutdown.")
            await asyncio.sleep(1)

    if stop_ok and unload_ok:
        hass.data[DOMAIN].pop(entry.entry_id)
        return True

    return False


async def async_remove_entry(hass: HomeAssistant, entry: ConfigEntry):
    """Remove a config entry."""
    return await hass.async_add_executor_job(
        remove_state_files_for_entry_id, hass, entry.entry_id
    )


@callback
def _async_import_options_from_data_if_missing(hass: HomeAssistant, entry: ConfigEntry):
    options = dict(entry.options)
    data = dict(entry.data)
    modified = False
    for importable_option in CONFIG_OPTIONS:
        if importable_option not in entry.options and importable_option in entry.data:
            options[importable_option] = entry.data[importable_option]
            del data[importable_option]
            modified = True

    if modified:
        hass.config_entries.async_update_entry(entry, data=data, options=options)


@callback
def _async_register_events_and_services(hass: HomeAssistant):
    """Register events and services for HomeKit."""

    hass.http.register_view(HomeKitPairingQRView)

    def handle_homekit_reset_accessory(service):
        """Handle start HomeKit service call."""
        for entry_id in hass.data[DOMAIN]:
            if HOMEKIT not in hass.data[DOMAIN][entry_id]:
                continue
            homekit = hass.data[DOMAIN][entry_id][HOMEKIT]
            if homekit.status != STATUS_RUNNING:
                _LOGGER.warning(
                    "HomeKit is not running. Either it is waiting to be "
                    "started or has been stopped."
                )
                continue

            entity_ids = service.data.get("entity_id")
            homekit.reset_accessories(entity_ids)

    hass.services.async_register(
        DOMAIN,
        SERVICE_HOMEKIT_RESET_ACCESSORY,
        handle_homekit_reset_accessory,
        schema=RESET_ACCESSORY_SERVICE_SCHEMA,
    )

    @callback
    def async_describe_logbook_event(event):
        """Describe a logbook event."""
        data = event.data
        entity_id = data.get(ATTR_ENTITY_ID)
        value = data.get(ATTR_VALUE)

        value_msg = f" to {value}" if value else ""
        message = f"send command {data[ATTR_SERVICE]}{value_msg} for {data[ATTR_DISPLAY_NAME]}"

        return {
            "name": "HomeKit",
            "message": message,
            "entity_id": entity_id,
        }

    hass.components.logbook.async_describe_event(
        DOMAIN, EVENT_HOMEKIT_CHANGED, async_describe_logbook_event
    )

    async def async_handle_homekit_service_start(service):
        """Handle start HomeKit service call."""
        for entry_id in hass.data[DOMAIN]:
            if HOMEKIT not in hass.data[DOMAIN][entry_id]:
                continue
            homekit = hass.data[DOMAIN][entry_id][HOMEKIT]
            if homekit.status != STATUS_READY:
                _LOGGER.warning(
                    "HomeKit is not ready. Either it is already running or has "
                    "been stopped."
                )
                continue
            await homekit.async_start()

    hass.services.async_register(
        DOMAIN, SERVICE_HOMEKIT_START, async_handle_homekit_service_start
    )


class HomeKit:
    """Class to handle all actions between HomeKit and Home Assistant."""

    def __init__(
        self,
        hass,
        name,
        port,
        ip_address,
        entity_filter,
        entity_config,
        safe_mode,
        advertise_ip=None,
<<<<<<< HEAD
        entry_id=None,
=======
        interface_choice=None,
        config_entry=None,
>>>>>>> b67f91e2
    ):
        """Initialize a HomeKit object."""
        self.hass = hass
        self._name = name
        self._port = port
        self._ip_address = ip_address
        self._filter = entity_filter
        self._config = entity_config
        self._safe_mode = safe_mode
        self._advertise_ip = advertise_ip
<<<<<<< HEAD
        self._entry_id = entry_id
        self.status = STATUS_READY

=======
        self._interface_choice = interface_choice
        self._config_entry = config_entry
        self._entry_id = config_entry.entry_id
        self._bridge_status_listeners = []
        self.status = None
>>>>>>> b67f91e2
        self.bridge = None
        self.driver = None
        self._bridge_lock = None

    def setup(self, zeroconf_instance):
        """Set up bridge and accessory driver."""
        # pylint: disable=import-outside-toplevel
        from .accessories import HomeBridge, HomeDriver

        self._bridge_lock = asyncio.Lock()
        self._async_update_bridge_status(STATUS_READY)
        self.hass.bus.async_listen_once(EVENT_HOMEASSISTANT_STOP, self.async_stop)
        ip_addr = self._ip_address or get_local_ip()
        persist_file = get_persist_fullpath_for_entry_id(self.hass, self._entry_id)

        self.driver = HomeDriver(
            self.hass,
            self._entry_id,
            self._name,
            address=ip_addr,
            port=self._port,
            persist_file=persist_file,
            advertised_address=self._advertise_ip,
            zeroconf_instance=zeroconf_instance,
        )

        self.bridge = HomeBridge(self.hass, self.driver, self._name)
        if self._safe_mode:
            _LOGGER.debug("Safe_mode selected for %s", self._name)
            self.driver.safe_mode = True

    def reset_accessories(self, entity_ids):
        """Reset the accessory to load the latest configuration."""
        aid_storage = self.hass.data[DOMAIN][self._entry_id][AID_STORAGE]
        removed = []
        for entity_id in entity_ids:
            aid = aid_storage.get_or_allocate_aid_for_entity_id(entity_id)
            if aid not in self.bridge.accessories:
                _LOGGER.warning(
                    "Could not reset accessory. entity_id not found %s", entity_id
                )
                continue
            acc = self.remove_bridge_accessory(aid)
            removed.append(acc)
        self.driver.config_changed()

        for acc in removed:
            self.bridge.add_accessory(acc)
        self.driver.config_changed()

    def add_bridge_accessory(self, state):
        """Try adding accessory to bridge if configured beforehand."""
        if not self._filter(state.entity_id):
            return

        # The bridge itself counts as an accessory
        if len(self.bridge.accessories) + 1 >= MAX_DEVICES:
            _LOGGER.warning(
                "Cannot add %s as this would exceeded the %d device limit. Consider using the filter option.",
                state.entity_id,
                MAX_DEVICES,
            )
            return

        aid = self.hass.data[DOMAIN][self._entry_id][
            AID_STORAGE
        ].get_or_allocate_aid_for_entity_id(state.entity_id)
        conf = self._config.pop(state.entity_id, {})
        # If an accessory cannot be created or added due to an exception
        # of any kind (usually in pyhap) it should not prevent
        # the rest of the accessories from being created
        try:
            acc = get_accessory(self.hass, self.driver, state, aid, conf)
            if acc is not None:
                self.bridge.add_accessory(acc)
        except Exception:  # pylint: disable=broad-except
            _LOGGER.exception(
                "Failed to create a HomeKit accessory for %s", state.entity_id
            )

    def remove_bridge_accessory(self, aid):
        """Try adding accessory to bridge if configured beforehand."""
        acc = None
        if aid in self.bridge.accessories:
            acc = self.bridge.accessories.pop(aid)
        return acc

    async def async_start(self, *args):
        """Start the accessory driver."""

        async with self._bridge_lock:
            if self.status != STATUS_READY:
                return
            self._async_update_bridge_status(STATUS_WAIT)

        ent_reg = await entity_registry.async_get_registry(self.hass)
        dev_reg = await device_registry.async_get_registry(self.hass)

        device_lookup = ent_reg.async_get_device_class_lookup(
            {
                (BINARY_SENSOR_DOMAIN, DEVICE_CLASS_BATTERY_CHARGING),
                (BINARY_SENSOR_DOMAIN, DEVICE_CLASS_MOTION),
                (SENSOR_DOMAIN, DEVICE_CLASS_BATTERY),
            }
        )

        bridged_states = []
        for state in self.hass.states.async_all():
            if not self._filter(state.entity_id):
                continue

            ent_reg_ent = ent_reg.async_get(state.entity_id)
            if ent_reg_ent:
                await self._async_set_device_info_attributes(
                    ent_reg_ent, dev_reg, state.entity_id
                )
                self._async_configure_linked_sensors(ent_reg_ent, device_lookup, state)

            bridged_states.append(state)

        self._async_purge_old_bridges(dev_reg)
        await self.hass.async_add_executor_job(self._start, bridged_states)

    @callback
<<<<<<< HEAD
    def _async_register_bridge(self, dev_reg):
        """Register the bridge as a device so homekit_controller and exclude it from discovery."""
        formatted_mac = device_registry.format_mac(self.driver.state.mac)
        connection = (device_registry.CONNECTION_NETWORK_MAC, formatted_mac)
        identifier = (DOMAIN, self._entry_id, BRIDGE_SERIAL_NUMBER)
        self._async_purge_old_bridges(dev_reg, identifier, connection)

        existing_dev = dev_reg.async_get_device({identifier}, {connection})
        _LOGGER.debug("existing_dev device: %s", existing_dev)

        new_dev = dev_reg.async_get_or_create(
            # identifiers will be stable for the life of the config entry
            identifiers={identifier},
            config_entry_id=self._entry_id,
            # connections can change if the pairing is manually reset
            # of the homekit state files are deleted (which happens
            # more than we would hope). We still need connections
            # so we can identify the bridge on the network via zeroconf
            # so it can be excluded from homekit_controller.
            connections={connection},
            manufacturer=MANUFACTURER,
            name=self._name,
            model="Home Assistant HomeKit Bridge",
            sw_version=pyhap_version,
        )
        _LOGGER.debug("new device: %s", new_dev)

    @callback
    def _async_purge_old_bridges(self, dev_reg, identifier, connection):
        """Purge bridges that exist from failed pairing or manual resets."""
        devices_to_purge = []
=======
    def _async_purge_old_bridges(self, dev_reg):
        """Purge bridges that exist from failed pairing or manual resets."""
        devices_to_purge = []
        formatted_mac = device_registry.format_mac(self.driver.state.mac)
        connection = (device_registry.CONNECTION_NETWORK_MAC, formatted_mac)
        identifier = (DOMAIN, self._entry_id, BRIDGE_SERIAL_NUMBER)
>>>>>>> b67f91e2
        for entry in dev_reg.devices.values():
            if self._entry_id in entry.config_entries and (
                identifier not in entry.identifiers
                or connection not in entry.connections
            ):
                devices_to_purge.append(entry.id)
                continue

        for device_id in devices_to_purge:
<<<<<<< HEAD
            _LOGGER.debug("pruging device: %s", device_id)
=======
>>>>>>> b67f91e2
            dev_reg.async_remove_device(device_id)

    def _start(self, bridged_states):
        from . import (  # noqa: F401 pylint: disable=unused-import, import-outside-toplevel
            type_cameras,
            type_covers,
            type_fans,
            type_lights,
            type_locks,
            type_media_players,
            type_security_systems,
            type_sensors,
            type_switches,
            type_thermostats,
        )

        for state in bridged_states:
            self.add_bridge_accessory(state)

        self.driver.add_accessory(self.bridge)

        if not self.driver.state.paired:
            show_setup_message(
                self.hass,
                self._entry_id,
                self._name,
                self.driver.state.pincode,
                self.bridge.xhm_uri(),
            )

        _LOGGER.debug("Driver start for %s", self._name)
        self.hass.add_job(self.driver.start)
        self._async_update_bridge_status(STATUS_RUNNING)

    async def async_stop(self, *args):
        """Stop the accessory driver."""
        async with self._bridge_lock:
            if self.status != STATUS_RUNNING:
                return
            self._async_update_bridge_status(STATUS_STOPPED)
        _LOGGER.debug("Driver stop for %s", self._name)
        self.hass.add_job(self.driver.stop)

    @callback
    def _async_configure_linked_sensors(self, ent_reg_ent, device_lookup, state):
        if (
            ent_reg_ent is None
            or ent_reg_ent.device_id is None
            or ent_reg_ent.device_id not in device_lookup
            or ent_reg_ent.device_class
            in (DEVICE_CLASS_BATTERY_CHARGING, DEVICE_CLASS_BATTERY)
        ):
            return

        if ATTR_BATTERY_CHARGING not in state.attributes:
            battery_charging_binary_sensor_entity_id = device_lookup[
                ent_reg_ent.device_id
            ].get((BINARY_SENSOR_DOMAIN, DEVICE_CLASS_BATTERY_CHARGING))
            if battery_charging_binary_sensor_entity_id:
                self._config.setdefault(state.entity_id, {}).setdefault(
                    CONF_LINKED_BATTERY_CHARGING_SENSOR,
                    battery_charging_binary_sensor_entity_id,
                )

        if ATTR_BATTERY_LEVEL not in state.attributes:
            battery_sensor_entity_id = device_lookup[ent_reg_ent.device_id].get(
                (SENSOR_DOMAIN, DEVICE_CLASS_BATTERY)
            )
            if battery_sensor_entity_id:
                self._config.setdefault(state.entity_id, {}).setdefault(
                    CONF_LINKED_BATTERY_SENSOR, battery_sensor_entity_id
                )

        if state.entity_id.startswith(f"{CAMERA_DOMAIN}."):
            motion_binary_sensor_entity_id = device_lookup[ent_reg_ent.device_id].get(
                (BINARY_SENSOR_DOMAIN, DEVICE_CLASS_MOTION)
            )
            if motion_binary_sensor_entity_id:
                self._config.setdefault(state.entity_id, {}).setdefault(
                    CONF_LINKED_MOTION_SENSOR, motion_binary_sensor_entity_id,
                )

    async def _async_set_device_info_attributes(self, ent_reg_ent, dev_reg, entity_id):
        """Set attributes that will be used for homekit device info."""
        ent_cfg = self._config.setdefault(entity_id, {})
        if ent_reg_ent.device_id:
            dev_reg_ent = dev_reg.async_get(ent_reg_ent.device_id)
            if dev_reg_ent is not None:
                # Handle missing devices
                if dev_reg_ent.manufacturer:
                    ent_cfg[ATTR_MANUFACTURER] = dev_reg_ent.manufacturer
                if dev_reg_ent.model:
                    ent_cfg[ATTR_MODEL] = dev_reg_ent.model
                if dev_reg_ent.sw_version:
                    ent_cfg[ATTR_SOFTWARE_VERSION] = dev_reg_ent.sw_version
        if ATTR_MANUFACTURER not in ent_cfg:
            integration = await async_get_integration(self.hass, ent_reg_ent.platform)
            ent_cfg[ATTR_INTERGRATION] = integration.name

    @callback
    def async_add_bridge_status_listener(
        self, update_callback: CALLBACK_TYPE
    ) -> Callable[[], None]:
        """Listen for bridge status updates."""
        self._bridge_status_listeners.append(update_callback)

        @callback
        def remove_listener() -> None:
            """Remove bridge status listener."""
            self.async_remove_bridge_status_listener(update_callback)

        return remove_listener

    @callback
    def async_remove_remote_key_listener(self, update_callback: CALLBACK_TYPE) -> None:
        """Remove bridge status listener."""
        self._bridge_status_listeners.remove(update_callback)

    @callback
    def _async_update_bridge_status(self, new_status):
        """Update listeners with bridge status."""
        self.status = new_status
        for update_callback in self._bridge_status_listeners:
            update_callback(self.status)


class HomeKitPairingQRView(HomeAssistantView):
    """Display the homekit pairing code at a protected url."""

    url = "/api/homekit/pairingqr"
    name = "api:homekit:pairingqr"
    requires_auth = False

    # pylint: disable=no-self-use
    async def get(self, request):
        """Retrieve the pairing QRCode image."""
        if not request.query_string:
            raise Unauthorized()
        entry_id, secret = request.query_string.split("-")

        if (
            entry_id not in request.app["hass"].data[DOMAIN]
            or secret
            != request.app["hass"].data[DOMAIN][entry_id][HOMEKIT_PAIRING_QR_SECRET]
        ):
            raise Unauthorized()
        return web.Response(
            body=request.app["hass"].data[DOMAIN][entry_id][HOMEKIT_PAIRING_QR],
            content_type="image/svg+xml",
        )<|MERGE_RESOLUTION|>--- conflicted
+++ resolved
@@ -5,7 +5,6 @@
 from typing import Callable
 
 from aiohttp import web
-from pyhap.const import __version__ as pyhap_version
 import voluptuous as vol
 
 from homeassistant.components import zeroconf
@@ -238,12 +237,7 @@
         entity_config,
         safe_mode,
         advertise_ip,
-<<<<<<< HEAD
-        entry.entry_id,
-=======
-        interface_choice,
         entry,
->>>>>>> b67f91e2
     )
     zeroconf_instance = await zeroconf.async_get_instance(hass)
     await hass.async_add_executor_job(homekit.setup, zeroconf_instance)
@@ -415,12 +409,7 @@
         entity_config,
         safe_mode,
         advertise_ip=None,
-<<<<<<< HEAD
-        entry_id=None,
-=======
-        interface_choice=None,
         config_entry=None,
->>>>>>> b67f91e2
     ):
         """Initialize a HomeKit object."""
         self.hass = hass
@@ -431,17 +420,10 @@
         self._config = entity_config
         self._safe_mode = safe_mode
         self._advertise_ip = advertise_ip
-<<<<<<< HEAD
-        self._entry_id = entry_id
-        self.status = STATUS_READY
-
-=======
-        self._interface_choice = interface_choice
         self._config_entry = config_entry
         self._entry_id = config_entry.entry_id
         self._bridge_status_listeners = []
         self.status = None
->>>>>>> b67f91e2
         self.bridge = None
         self.driver = None
         self._bridge_lock = None
@@ -566,46 +548,12 @@
         await self.hass.async_add_executor_job(self._start, bridged_states)
 
     @callback
-<<<<<<< HEAD
-    def _async_register_bridge(self, dev_reg):
-        """Register the bridge as a device so homekit_controller and exclude it from discovery."""
-        formatted_mac = device_registry.format_mac(self.driver.state.mac)
-        connection = (device_registry.CONNECTION_NETWORK_MAC, formatted_mac)
-        identifier = (DOMAIN, self._entry_id, BRIDGE_SERIAL_NUMBER)
-        self._async_purge_old_bridges(dev_reg, identifier, connection)
-
-        existing_dev = dev_reg.async_get_device({identifier}, {connection})
-        _LOGGER.debug("existing_dev device: %s", existing_dev)
-
-        new_dev = dev_reg.async_get_or_create(
-            # identifiers will be stable for the life of the config entry
-            identifiers={identifier},
-            config_entry_id=self._entry_id,
-            # connections can change if the pairing is manually reset
-            # of the homekit state files are deleted (which happens
-            # more than we would hope). We still need connections
-            # so we can identify the bridge on the network via zeroconf
-            # so it can be excluded from homekit_controller.
-            connections={connection},
-            manufacturer=MANUFACTURER,
-            name=self._name,
-            model="Home Assistant HomeKit Bridge",
-            sw_version=pyhap_version,
-        )
-        _LOGGER.debug("new device: %s", new_dev)
-
-    @callback
-    def _async_purge_old_bridges(self, dev_reg, identifier, connection):
-        """Purge bridges that exist from failed pairing or manual resets."""
-        devices_to_purge = []
-=======
     def _async_purge_old_bridges(self, dev_reg):
         """Purge bridges that exist from failed pairing or manual resets."""
         devices_to_purge = []
         formatted_mac = device_registry.format_mac(self.driver.state.mac)
         connection = (device_registry.CONNECTION_NETWORK_MAC, formatted_mac)
         identifier = (DOMAIN, self._entry_id, BRIDGE_SERIAL_NUMBER)
->>>>>>> b67f91e2
         for entry in dev_reg.devices.values():
             if self._entry_id in entry.config_entries and (
                 identifier not in entry.identifiers
@@ -615,10 +563,6 @@
                 continue
 
         for device_id in devices_to_purge:
-<<<<<<< HEAD
-            _LOGGER.debug("pruging device: %s", device_id)
-=======
->>>>>>> b67f91e2
             dev_reg.async_remove_device(device_id)
 
     def _start(self, bridged_states):
